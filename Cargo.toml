--- conflicted
+++ resolved
@@ -13,13 +13,8 @@
 path = "src/lib.rs"
 
 [dependencies]
-<<<<<<< HEAD
-num = "0.4.0"
+num = "0.4.1"
 num-traits = "0.2.16"
-=======
-num = "0.4.1"
-num-traits = "0.2.15"
->>>>>>> 5ad3a1a5
 rayon = "1.7.0"
 
 [dev-dependencies]
